--- conflicted
+++ resolved
@@ -10,18 +10,9 @@
     'use strict';
 
     class ResizableTable {
-<<<<<<< HEAD
+
         constructor(targetElementOrSelector, userOptions = {}) {
-=======
-        constructor(targetElementOrSelector, options) {
-            this.options = Object.assign({}, { forceFixedLayout: true, minColumnWidth: 20 }, options);
-        /**
-         * @param {string|HTMLTableElement} targetElementOrSelector - The table element or its selector.
-         * @param {object} [options] - Optional configuration.
-         * @param {number} [options.resizeUpdateInterval=0] - Interval in ms to throttle resize updates during drag. 0 for no throttling (uses rAF).
-         * @param {boolean} [options.deferDomWrites=false] - If true, attempts to defer DOM write operations (setting column width) using `requestIdleCallback`. Experimental.
-         */
->>>>>>> 5cbfc2bf
+
             this.isInitialized = false;
             this.isResizing = false;
             this.startX = 0;
@@ -31,10 +22,7 @@
             this.rafPending = false;
             this.lastMouseX = 0;
             this.collapsedColumns = {};
-<<<<<<< HEAD
             this.collapsedColumnData = {};
-=======
->>>>>>> 5cbfc2bf
             this.isTouchEvent = false;
             this.startY = 0;
             this.dragMoveCount = 0;
@@ -99,49 +87,21 @@
         }
 
         init() {
-<<<<<<< HEAD
+
             this.originalTableState = this.table.cloneNode(true);
             let head = this.table.tHead;
             if (!head && this.table.tBodies && this.table.tBodies.length > 0 && this.table.tBodies[0].rows.length > 0) {
                 this.headerRow = this.table.tBodies[0].rows[0];
             } else if (head) {
                 this.headerRow = head.rows.length > 0 ? head.rows[0] : null;
-=======
-            if (this.isInitialized) {
-                console.warn('ResizableTable: Already initialized.');
-                return;
-            }
-
-            const head = this.table.tHead;
-            if (!head || head.rows.length === 0) {
-                throw new Error("ResizableTable: <table> must have a <thead> section with at least one row.");
->>>>>>> 5cbfc2bf
+
             }
             if (!this.headerRow) { console.error("RT: No header row."); return; }
 
-<<<<<<< HEAD
+
             this.columnCount = (this.headerRow.cells || []).length;
             if (this.columnCount === 0) { console.warn("RT: No columns in header."); }
-=======
-            this.headerRow = head.rows[0];
-            // The check above ensures headerRow is now always assigned from a valid thead.
-            // The following check for !this.headerRow is technically redundant if the above logic is sound,
-            // but kept for safety, though it should ideally never be triggered.
-            if (!this.headerRow) {
-                // This case should ideally not be reached if the previous logic is correct.
-                // If it is, it implies an unexpected state (e.g. tHead exists but tHead.rows[0] is nullish).
-                console.error("ResizableTable: Critical error - Header row could not be determined despite checks.");
-                return; // Abort initialization
-            }
-
-            const headerCells = Array.from(this.headerRow.cells);
-            this.columnCount = headerCells.length;
-
-            if (this.columnCount === 0) { // this.headerRow is guaranteed by this point
-                // Throw an error to abort initialization, as a table with no header columns is not usable.
-                throw new Error("ResizableTable: No columns (th elements) found in the header row. Initialization aborted.");
-            }
->>>>>>> 5cbfc2bf
+
 
             this.table.style.tableLayout = 'fixed';
 
@@ -162,41 +122,14 @@
             }
 
             this.columnWidths = [];
-<<<<<<< HEAD
+
             Array.from(this.headerRow.cells).forEach((cell, index) => {
                 try {
                     this.columnWidths[index] = parseFloat(window.getComputedStyle(cell).width);
                     cell.style.width = this.columnWidths[index] + 'px';
                 } catch (e) { console.error(`RT: Error init width col ${index}:`, e); }
             });
-=======
-
-            // Initialize column widths based on their current computed styles
-            // This entire block is critical for basic setup.
-            try {
-                // Note: headerCells is already defined above. No need to redefine.
-                headerCells.forEach((cell, index) => {
-                    // Each cell's width calculation is critical. If one fails,
-                    // the overall layout might be compromised.
-                    // The individual try-catch within the loop is removed in favor of catching at this higher level.
-                    const computedWidth = window.getComputedStyle(cell).width;
-                    const parsedWidth = parseFloat(computedWidth);
-                    if (isNaN(parsedWidth) || parsedWidth < 0) {
-                        // Log the problematic value and throw to indicate critical failure.
-                        console.error(`ResizableTable: Invalid computed width "${computedWidth}" (parsed as ${parsedWidth}) for column ${index}.`);
-                        throw new Error(`ResizableTable: Failed to parse valid width for column ${index}.`);
-                    }
-                    this.columnWidths[index] = parsedWidth;
-                    cell.style.width = parsedWidth + 'px';
-                    // console.log(`ResizableTable: Column ${index} - Initial computed width: ${computedWidth}, Set width: ${cell.style.width}`);
-                });
-            } catch (error) {
-                // If any error occurs during the critical width initialization, log it and re-throw to abort.
-                console.error("ResizableTable: Critical error during initial column width calculation. Initialization aborted.", error);
-                // Re-throw the original error or a new one to ensure initialization stops.
-                throw new Error("ResizableTable: Failed to initialize column widths. " + (error.message || ""));
-            }
->>>>>>> 5cbfc2bf
+
 
             this._createResizeHandles();
             this._createCollapseToggles();
@@ -216,7 +149,7 @@
             if (!this.options.enableResizing) return;
             if (!this.headerRow) { return; }
             try {
-<<<<<<< HEAD
+
                 Array.from(this.headerRow.cells).forEach((th, index) => {
                     if (th.rowSpan > 1 || th.colSpan > 1) { /* warn */ }
                     if (window.getComputedStyle(th).position === 'static') th.style.position = 'relative';
@@ -238,102 +171,13 @@
                     this.resizeHandles[index] = handle;
                 });
             } catch (e) { console.error("RT: Error creating resize handles:", e); }
-=======
-                const headerCells = Array.from(this.headerRow.cells);
-                this.resizeHandles = [];
-                let currentActualColumnIndex = 0; // Tracks the actual column index considering colspans
-
-                headerCells.forEach((th, index) => {
-                    try {
-                        const rSpan = th.rowSpan;
-                        const cSpan = th.colSpan;
-
-                        if (rSpan > 1) {
-                            console.warn(`ResizableTable: Header cell at index ${index} ("${th.textContent.trim()}") has rowspan="${rSpan}". While the resize handle will match the cell's height, resizing columns with rowspan may cause layout misalignments in other rows. Full rowspan support is not yet implemented.`);
-                        }
-                        if (cSpan > 1) {
-                            console.warn(`ResizableTable: Header cell at index ${index} ("${th.textContent.trim()}") has colspan="${cSpan}". Resizing columns involved in a colspan may lead to unpredictable behavior or may not work correctly, especially for cells not starting the span. Full colspan support is not yet implemented.`);
-                        }
-
-                        // Ensure th has an ID for ARIA attributes
-                        if (!th.id) {
-                            th.id = `rt-header-${this.table.id || 'table'}-${index}`; // Generate a unique ID if not present
-                        }
-
-                        // Ensure the cell is positioned to contain the handle correctly.
-                        const cellPosition = window.getComputedStyle(th).position;
-                        if (cellPosition === 'static') { // Only override if static, other positions like 'relative', 'absolute', 'fixed' are fine.
-                            th.style.position = 'relative';
-                        }
-
-                        const handle = document.createElement('div');
-                        handle.className = 'rt-resize-handle';
-                        handle.dataset.columnIndex = index;
-
-                        // Accessibility attributes for resize handle
-                        handle.setAttribute('tabindex', '0');
-                        handle.setAttribute('role', 'separator');
-                        handle.setAttribute('aria-orientation', 'vertical');
-                        handle.setAttribute('aria-controls', th.id);
-                        handle.setAttribute('aria-labelledby', th.id); // Assumes th content is the label
-
-                        const currentColumnWidth = this.columnWidths[index] !== undefined ? this.columnWidths[index] : parseFloat(window.getComputedStyle(th).width);
-                        handle.setAttribute('aria-valuenow', currentColumnWidth.toFixed(0));
-                        handle.setAttribute('aria-valuemin', String(this.options.minColumnWidth));
-                        handle.setAttribute('aria-valuetext', `${currentColumnWidth.toFixed(0)} pixels`);
-
-                        // Fundamental positioning and dynamic styles (kept inline)
-                        handle.style.position = 'absolute';
-                        handle.style.right = '0px';
-                        handle.style.top = '0px';
-                        handle.style.height = th.offsetHeight + 'px'; // Dynamic
-                        handle.style.touchAction = 'none'; // Functional
-
-                        // Styles to be moved to CSS:
-                        // handle.style.width = '5px';
-                        // handle.style.cursor = 'col-resize';
-                        // handle.style.backgroundColor = 'rgba(100, 100, 100, 0.2)';
-                        // handle.style.zIndex = '10';
-
-                        handle.addEventListener('mousedown', this._onMouseDown);
-                        handle.addEventListener('touchstart', this._onTouchStart, { passive: false });
-
-                        // Define and store the keydown listener for easy removal in destroy
-                        handle._rtKeyDownListener = (event) => {
-                            // console.log("Resize handle keydown event:", event.key, "on column", index);
-                            if (event.key === 'ArrowLeft' || event.key === 'ArrowRight') {
-                                event.preventDefault();
-                                // Placeholder for actual keyboard resizing logic
-                                console.log(`Keyboard resize attempt on column ${index} with ${event.key}. Not implemented.`);
-                                // Future: Implement actual keyboard resizing logic here.
-                                // This would involve updating the column width, potentially by a fixed step,
-                                // and then calling _updateColumnWidth or similar, ensuring ARIA attributes are updated.
-                            }
-                        };
-                        handle.addEventListener('keydown', handle._rtKeyDownListener);
-
-                        th.appendChild(handle);
-                        this.resizeHandles[index] = handle;
-                        // console.log(`ResizableTable: Created resize handle for column ${index}`);
-                    } catch (cellError) {
-                        console.error(`ResizableTable: Error creating resize handle for column ${index}. Skipping this handle.`, cellError);
-                        // Continue to the next iteration to try and create handles for other columns.
-                    }
-                });
-            } catch (error) {
-                // This outer catch handles errors like `this.headerRow.cells` not being iterable,
-                // or other unexpected issues outside the loop.
-                console.error("ResizableTable: Critical error during resize handles creation process.", error);
-                // Depending on severity, might re-throw or ensure isInitialized remains false.
-                // For now, just logging, as individual handle errors are caught inside.
-            }
->>>>>>> 5cbfc2bf
+
         }
 
         _createCollapseToggles() {
             if (!this.options.enableCollapsing || !this.headerRow) return;
             try {
-<<<<<<< HEAD
+
                 if(!this.collapseToggles) this.collapseToggles = [];
                 Array.from(this.headerRow.cells).forEach((th, index) => {
                     if (window.getComputedStyle(th).position === 'static') th.style.position = 'relative';
@@ -363,86 +207,7 @@
         _onCollapseToggle(eventOrColumnIndex) {
             let columnIndex;
             let mainToggleElement;
-=======
-                const headerCells = Array.from(this.headerRow.cells);
-                this.collapseToggles = []; // Initialize if you plan to store them
-
-                headerCells.forEach((th, index) => {
-                    try {
-                        // Ensure th is relatively positioned (should be by _createResizeHandles, but double check)
-                        if (window.getComputedStyle(th).position === 'static') {
-                            th.style.position = 'relative';
-                            // console.warn(`ResizableTable: Header cell ${index} was static, forced to relative for collapse toggle.`);
-                        }
-
-                        // Ensure th has an ID (likely already set by _createResizeHandles, but good practice)
-                        if (!th.id) {
-                            th.id = `rt-header-${this.table.id || 'table'}-${index}`;
-                        }
-
-                        const toggle = document.createElement('button');
-                        toggle.className = 'rt-collapse-toggle';
-                        toggle.dataset.columnIndex = index;
-
-                        // ARIA attributes for collapse toggle button
-                        // Initial state is expanded, so aria-expanded is true unless already collapsed
-                        const isCollapsed = this.collapsedColumns[index] === true;
-                        toggle.setAttribute('aria-expanded', isCollapsed ? 'false' : 'true');
-                        toggle.setAttribute('aria-controls', th.id);
-
-                        // Minimal inline styles for positioning (as per spec)
-                        toggle.style.position = 'absolute';
-                        toggle.style.left = '5px';
-                        toggle.style.top = '50%';
-                        toggle.style.transform = 'translateY(-50%)';
-                        // All other styles (background, border, padding, font, color, textAlign, cursor, width, height)
-                        // are expected to be handled by external CSS via the '.rt-collapse-toggle' class.
-
-                        // Visual indicators (+/-) are set in _onCollapseToggle and also here for initial state
-                        toggle.innerHTML = isCollapsed ? '+' : '-';
-                        toggle.title = `Collapse/Expand column ${th.textContent.trim() || index + 1}`;
-
-
-                        toggle.addEventListener('click', this._onCollapseToggle);
-
-                        th.appendChild(toggle);
-                        this.collapseToggles[index] = toggle; // Store by index
-                        // console.log(`ResizableTable: Created collapse toggle for column ${index}`);
-                    } catch (cellError) {
-                        console.error(`ResizableTable: Error creating collapse toggle for column ${index}. Skipping this toggle.`, cellError);
-                        // Continue to the next iteration.
-                    }
-                });
-            } catch (error) {
-                // This outer catch handles errors like `this.headerRow.cells` not being iterable,
-                // or other unexpected issues outside the loop.
-                console.error("ResizableTable: Critical error during collapse toggles creation process.", error);
-            }
-        }
-
-        _onCollapseToggle(event) {
-            event.preventDefault();
-            event.stopPropagation(); // Crucial to prevent interference
-
-            const toggle = event.currentTarget;
-            // The collapse toggle should operate on the visual header cell and its corresponding actual columns.
-            // For now, let's assume toggle.dataset.columnIndex refers to the *header cell index*, not the actual column index.
-            // This needs to be consistent with how it's set in _createCollapseToggles.
-            // Let's verify _createCollapseToggles uses header cell index.
-            const headerCellIndex = parseInt(toggle.dataset.columnIndex, 10); // Assuming this is header cell index
-
-            if (isNaN(headerCellIndex)) {
-                console.error("ResizableTable: Could not determine header cell index for collapse toggle.", toggle);
-                return;
-            }
-
-            // TODO: If a cell has colspan, collapsing it should hide all spanned actual columns.
-            // This part needs further implementation if a single header cell with colspan is collapsed.
-            // For now, the logic might only work correctly for cells with colspan=1.
-            // Let's assume for now that columnIndex for collapse refers to the first actual column in a span.
-            const columnIndex = headerCellIndex; // This is a simplification for now.
-            console.log(`ResizableTable: Collapse toggle clicked for header cell index: ${headerCellIndex}. Corresponding actual column index (simplified): ${columnIndex}`);
->>>>>>> 5cbfc2bf
+
 
             if (typeof eventOrColumnIndex === 'number') {
                 columnIndex = eventOrColumnIndex;
@@ -514,7 +279,7 @@
                         try { this.options.onColumnCollapse(eventPayload); }
                         catch(e) { console.warn(`RT: Error in onColumnCollapse callback:`, e); }
                     }
-<<<<<<< HEAD
+
                 } else { // Expanding with placeholders
                     const columnData = this.collapsedColumnData[columnIndex];
                     if (!columnData) return;
@@ -531,25 +296,7 @@
                     if(typeof this.options.onColumnExpand === 'function') {
                         try { this.options.onColumnExpand(eventPayload); }
                         catch(e) { console.warn(`RT: Error in onColumnExpand callback:`, e); }
-=======
-                });
-                event.currentTarget.innerHTML = '+';
-                event.currentTarget.setAttribute('aria-expanded', 'false');
-                event.currentTarget.title = `Expand column ${headerCell ? headerCell.textContent.trim() : columnIndex + 1}`;
-                console.log(`ResizableTable: Column ${columnIndex} collapsed.`);
-
-            } else { // Expanding
-                if (headerCell) {
-                    headerCell.style.display = ''; // Reverts to default (e.g., 'table-cell')
-
-                    // Restore the stored width after making the column visible again,
-                    // ensuring it retains its previous size (either from original layout, resize, or previous collapse).
-                    if (typeof this.columnWidths[columnIndex] === 'number') {
-                        headerCell.style.width = this.columnWidths[columnIndex] + 'px';
-                        // console.log(`ResizableTable: Restored width ${this.columnWidths[columnIndex]}px to column ${columnIndex} after expand.`);
-                    } else {
-                        // console.log(`ResizableTable: No specific width stored for column ${columnIndex}. Reverting to default/CSS width on expand.`);
->>>>>>> 5cbfc2bf
+
                     }
                 }
             } else { // Simple display:none strategy (no placeholders)
@@ -559,7 +306,7 @@
                         this.columnWidths[columnIndex] = currentWidth;
                         headerCell.style.display = 'none';
                     }
-<<<<<<< HEAD
+
                     tableRows.forEach(row => {
                         if (row.cells && row.cells[columnIndex]) row.cells[columnIndex].style.display = 'none';
                     });
@@ -589,13 +336,7 @@
                  mainToggleElement.title = newCollapsedState ?
                     `Expand column ${headerCell.textContent.trim() || columnIndex + 1}` :
                     `Collapse column ${headerCell.textContent.trim() || columnIndex + 1}`;
-=======
-                });
-                event.currentTarget.innerHTML = '-';
-                event.currentTarget.setAttribute('aria-expanded', 'true');
-                event.currentTarget.title = `Collapse column ${headerCell ? headerCell.textContent.trim() : columnIndex + 1}`;
-                console.log(`ResizableTable: Column ${columnIndex} expanded.`);
->>>>>>> 5cbfc2bf
+
             }
         }
 
@@ -609,7 +350,7 @@
             if (!this.options.enableResizing) return;
             event.preventDefault();
             const handle = event.currentTarget;
-<<<<<<< HEAD
+
             const columnIndex = parseInt(handle.dataset.columnIndex, 10);
             if (isNaN(columnIndex)) { return; }
             this.isTouchEvent = isTouchEvent;
@@ -630,62 +371,7 @@
             if(typeof this.options.onColumnResizeStart === 'function') {
                 try { this.options.onColumnResizeStart(eventPayload); }
                 catch(e) { console.warn(`RT: Error in onColumnResizeStart callback:`, e); }
-=======
-            const actualColumnIndexToResize = parseInt(handle.dataset.columnIndex, 10); // This is the actual target column
-            const headerCellIndex = parseInt(handle.dataset.headerCellIndex, 10); // Original header cell
-
-            if (isNaN(actualColumnIndexToResize)) {
-                console.error("ResizableTable: Invalid actual column index from handle.", handle);
-                return;
-            }
-            if (isNaN(headerCellIndex)) {
-                console.error("ResizableTable: Invalid header cell index from handle.", handle);
-                return;
-            }
-
-            this.isTouchEvent = isTouchEvent;
-            this.startX = clientX;
-            this.lastMouseX = clientX;
-            this.currentColumnIndex = actualColumnIndexToResize; // This is the actual column index we are resizing
-            this.currentHeaderCellIndex = headerCellIndex; // Keep track of the header cell this handle belongs to
-
-            // Get the TH element that this handle is a child of (which might have a colspan)
-            const thWithHandle = this.headerRow.cells[headerCellIndex];
-            if (!thWithHandle) {
-                console.error(`ResizableTable: DragStart - Could not find header cell (index ${headerCellIndex}) that contains the handle.`);
-                return;
-            }
-
-            // The startWidth should be the width of the *specific actual column being resized*.
-            // This should come from our `this.columnWidths` array.
-            if (typeof this.columnWidths[actualColumnIndexToResize] !== 'number' || this.columnWidths[actualColumnIndexToResize] <= 0) {
-                // This might happen if initialization of columnWidths for spanned columns was not perfect or resulted in zero/undefined.
-                // Fallback to a portion of the thWithHandle's computed width.
-                const colSpan = thWithHandle.colSpan || 1;
-                const thComputedWidth = parseFloat(window.getComputedStyle(thWithHandle).width);
-                this.startWidth = thComputedWidth / colSpan;
-                console.warn(`ResizableTable: DragStart - Width for actual column ${actualColumnIndexToResize} was invalid (${this.columnWidths[actualColumnIndexToResize]}). Using proportional width (${this.startWidth.toFixed(2)}px) from header cell ${headerCellIndex} (width ${thComputedWidth.toFixed(2)}px, colspan ${colSpan}).`);
-                // Optionally, update columnWidths here if it was really bad
-                // this.columnWidths[actualColumnIndexToResize] = this.startWidth;
-            } else {
-                this.startWidth = this.columnWidths[actualColumnIndexToResize];
-            }
-
-            // If the column being resized is the last in a colspan group,
-            // the thWithHandle is the cell whose visual width will appear to change.
-            // If it's a single column (colspan=1), thWithHandle is also the direct cell.
-            console.log(`ResizableTable: DragStart - Target actual column ${actualColumnIndexToResize} (from header cell ${headerCellIndex}, colspan ${thWithHandle.colSpan || 1}). StartX: ${this.startX.toFixed(2)}, StartWidth of actual column: ${this.startWidth.toFixed(2)}px, isTouch: ${this.isTouchEvent}`);
-            this.isResizing = true;
-
-
-            if (this.isTouchEvent) {
-                document.addEventListener('touchmove', this._onDragMoveWrapper, { passive: false });
-                document.addEventListener('touchend', this._onDragEndWrapper);
-                document.addEventListener('touchcancel', this._onDragEndWrapper);
-            } else {
-                document.addEventListener('mousemove', this._onDragMoveWrapper);
-                document.addEventListener('mouseup', this._onDragEndWrapper);
->>>>>>> 5cbfc2bf
+
             }
 
             const listeners = this.isTouchEvent ?
@@ -698,7 +384,7 @@
         _onDragMoveWrapper(event) {
             if (!this.isResizing) return;
             const clientX = this.isTouchEvent ? event.touches[0].clientX : event.clientX;
-<<<<<<< HEAD
+
             this.lastMouseX = clientX;
             if (!this.rafPending) {
                 this.rafPending = true;
@@ -708,41 +394,7 @@
                 });
             }
             if (this.isTouchEvent ) { event.preventDefault(); }
-=======
-            this.lastMouseX = clientX; // Always update lastMouseX for _updateColumnWidth to use
-
-            if (this.options.resizeUpdateInterval && this.options.resizeUpdateInterval > 0) {
-                // Throttling is enabled.
-                const now = Date.now();
-                // Check if enough time has passed since the last throttled update.
-                if (now - this.lastResizeUpdateTime > this.options.resizeUpdateInterval) {
-                    if (!this.rafPending) { // And no rAF is currently pending.
-                        this.rafPending = true;
-                        // Schedule _throttledUpdate via rAF.
-                        // Pass `now` to ensure `lastResizeUpdateTime` is set based on when this decision
-                        // to update was made, not when rAF eventually executes.
-                        console.log(`ResizableTable: Throttling resize event. Interval: ${this.options.resizeUpdateInterval}ms. Scheduling update.`);
-                        requestAnimationFrame(() => this._throttledUpdate(now));
-                    }
-                }
-                // If not enough time has passed, do nothing in this call.
-                // The latest `this.lastMouseX` is stored and will be used when the throttle interval allows an update.
-            } else {
-                // No throttling (or invalid interval), use default rAF behavior for every move event.
-                if (!this.rafPending) {
-                    this.rafPending = true;
-                    requestAnimationFrame(() => {
-                        // console.log("ResizableTable: Standard rAF update."); // Optional: for debugging non-throttled path
-                        this._updateColumnWidth(); // _updateColumnWidth uses this.lastMouseX
-                        this.rafPending = false;
-                    });
-                }
-            }
-
-            if (this.isTouchEvent) { // To prevent scrolling while dragging
-                event.preventDefault();
-            }
->>>>>>> 5cbfc2bf
+
         }
 
         _onDragEndWrapper(event) {
@@ -782,30 +434,13 @@
             this.isTouchEvent = false;
         }
 
-<<<<<<< HEAD
+
         _updateColumnWidth() {
-=======
-        // _onMouseMove and _onMouseUp are now effectively replaced by
-        // _onDragMoveWrapper, _onDragEndWrapper, and _updateColumnWidth (which was already used by them)
-
-        _throttledUpdate(timestamp) {
-            this._updateColumnWidth();
-            this.lastResizeUpdateTime = timestamp; // Use the timestamp from when the update was scheduled
-            this.rafPending = false;
-            console.log(`ResizableTable: _throttledUpdate executed at ${timestamp}`);
-        }
-
-        /**
-         * Updates the column width in the DOM.
-         * Can defer DOM writes using requestIdleCallback if configured and forceSync is false.
-         * @param {boolean} [forceSync=false] - If true, forces synchronous DOM updates, bypassing requestIdleCallback.
-         */
-        _updateColumnWidth(forceSync = false) {
->>>>>>> 5cbfc2bf
+
             if (!this.isResizing) return;
             const currentX = this.lastMouseX;
             const deltaX = currentX - this.startX;
-<<<<<<< HEAD
+
             let newWidth = this.startWidth + deltaX;
             newWidth = Math.max(this.minColumnWidth, Math.min(newWidth, this.maxColumnWidth));
             const th = this.headerRow.cells[this.currentColumnIndex];
@@ -817,19 +452,13 @@
             const maxIndex = this.headerRow ? this.headerRow.cells.length - 1 : -1;
             if (typeof columnIndex !== 'number' || columnIndex < 0 || columnIndex > maxIndex) {
                 console.error(`RT: Invalid columnIndex ${columnIndex}.`); return;
-=======
-            let newActualColumnWidth = this.startWidth + deltaX;
-
-            const minWidth = this.options.minColumnWidth;
-            if (newWidth < minWidth) {
-                newWidth = minWidth;
->>>>>>> 5cbfc2bf
+
             }
             if (this.headerRow.cells[columnIndex].colSpan > 1) { /* warn */ }
             this._onCollapseToggle(columnIndex);
         }
 
-<<<<<<< HEAD
+
         destroy() {
             if (!this.isInitialized) { console.warn("RT: Not initialized or destroyed."); return; }
             const eventPayload = { instance: this };
@@ -845,25 +474,7 @@
                  if (this.table.style.tableLayout === 'fixed') {
                     this.table.style.tableLayout = this.originalTableState?.style.tableLayout || '';
                  }
-=======
-            const th = this.headerRow.cells[this.currentColumnIndex];
-            if (th) {
-                th.style.width = newWidth + 'px';
-
-                // Update ARIA attributes on the corresponding resize handle
-                const handle = this.resizeHandles[this.currentColumnIndex]; // Assumes resizeHandles is an array/object keyed by index
-                if (handle) {
-                    handle.setAttribute('aria-valuenow', newWidth.toFixed(0));
-                    handle.setAttribute('aria-valuetext', `${newWidth.toFixed(0)} pixels`);
-                }
-            }
-        }
-
-        destroy() {
-            if (!this.isInitialized) {
-                // console.info("ResizableTable: Instance not initialized or already destroyed.");
-                return;
->>>>>>> 5cbfc2bf
+
             }
 
             // Handle active resizing cleanup
