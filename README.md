--- conflicted
+++ resolved
@@ -84,7 +84,7 @@
     });
     ```
 
-<<<<<<< HEAD
+
 4.  **Handling Table Overflow / Horizontal Scrolling (Automatic Parent Styling):**
 
     When columns are resized, the total width of the table might exceed the width of its containing element. To enable horizontal scrolling, the plugin now *automatically attempts* to style the table's immediate parent container.
@@ -132,39 +132,7 @@
     </script>
     ```
     In this example, `ResizableTable.js` will attempt to apply `overflow-x: auto;` to the `div` with class `table-wrapper`. If the sum of column widths in `myResizableTable` exceeds `600px`, the `div` should then display a horizontal scrollbar.
-=======
-## Configuration Options
-
-The `ResizableTable` constructor accepts an optional second argument, an `options` object, to customize its behavior:
-
-```javascript
-const options = {
-  resizeUpdateInterval: 0, // Default
-  deferDomWrites: false    // Default
-};
-const tableInstance = new ResizableTable('#myTable', options);
-```
-
-Below are the available options:
-
-### `resizeUpdateInterval`
-*   **Type:** `Number`
-*   **Default:** `0`
-*   **Description:** Specifies the minimum interval in milliseconds between column width updates during a resize drag operation. When set to `0` (default), updates are driven by `requestAnimationFrame` for maximum smoothness. A positive value (e.g., `50` or `100`) throttles updates, potentially improving performance on complex tables or slower devices at the cost of visual smoothness.
-*   **Example:**
-    ```javascript
-    new ResizableTable('#myTable', { resizeUpdateInterval: 100 });
-    ```
-
-### `deferDomWrites`
-*   **Type:** `Boolean`
-*   **Default:** `false`
-*   **Description:** **Experimental.** When set to `true`, DOM write operations (updating column style widths) during resize are deferred using `requestIdleCallback`, if available in the browser. This is intended to free up the main thread, but may introduce a perceptible lag between the drag action and the visual update. The final update upon drag completion is always synchronous. Use with caution.
-*   **Example:**
-    ```javascript
-    new ResizableTable('#myTable', { deferDomWrites: true });
-    ```
->>>>>>> 0977176e
+
 
 ---
 
