--- conflicted
+++ resolved
@@ -82,7 +82,7 @@
     });
     ```
 
-<<<<<<< HEAD
+
 ## Configuration Options
 
 The `ResizableTable` constructor accepts an optional second argument, an object containing configuration options to customize its behavior and appearance. If an option is not provided, its default value will be used.
@@ -113,57 +113,7 @@
 | `onColumnExpand`              | `Function`| `null`                        | Callback: `function({ columnIndex })`. Fired when a column is expanded.       |
 | `onBeforeDestroy`             | `Function`| `null`                        | Callback: `function({ instance })`. Fired at the beginning of the `destroy()` method. |
 | `onColumnWidthSet`            | `Function`| `null`                        | Callback: `function({ columnIndex, newWidth, source })`. Fired when `setColumnWidth()` is called. `source` is `'programmatic'`. |
-=======
-
-4.  **Handling Table Overflow / Horizontal Scrolling (Automatic Parent Styling):**
-
-    When columns are resized, the total width of the table might exceed the width of its containing element. To enable horizontal scrolling, the plugin now *automatically attempts* to style the table's immediate parent container.
-
-    Key points regarding this feature:
-    *   **Automatic Styling:** During initialization, the plugin inspects the `overflow-x` CSS property of the table's direct parent element.
-        *   If the parent's `overflow-x` is `visible` (the default for most elements), `initial`, or `unset`, the plugin will set `parent.style.overflowX = 'auto';`. A confirmation message is logged to the console.
-        *   If the parent already has an `overflow-x` value of `auto`, `scroll`, `hidden`, or any other value not listed above, the plugin will *not* change it and will log a warning message indicating that the existing style is being respected.
-    *   **Parent Container Width:** For the horizontal scrollbar to appear and function correctly, the parent container must have a defined `width` (e.g., `600px`, `50vw`) or `max-width` that the table can actually exceed. The plugin *does not* set any width on the parent container; this remains the responsibility of the user's CSS.
-    *   **Table Layout:** The plugin automatically sets `table-layout: fixed;` on the table itself. This is essential for predictable column resizing.
-    *   **Table Width:** The table's own CSS `width` should generally be `auto` (the default) or not constrained in a way that prevents it from growing larger than its parent (e.g., avoid `width: 100%;` if the parent has a fixed width and you want the table to cause an overflow).
-
-    **Example HTML Setup:**
-
-    ```html
-    <!-- Ensure this div has a defined width via CSS or inline style -->
-    <div class="table-wrapper" style="width: 600px; border: 1px solid #ccc; /* Optional: to see container */">
-      <table id="myResizableTable">
-        <thead>
-          <tr>
-            <th>Very Wide Column 1</th>
-            <th>Very Wide Column 2</th>
-            <th>Very Wide Column 3</th>
-            <!-- Add more columns as needed -->
-          </tr>
-        </thead>
-        <tbody>
-          <tr>
-            <td>Data for column 1</td>
-            <td>Data for column 2</td>
-            <td>Data for column 3</td>
-            <!-- Corresponding data cells -->
-          </tr>
-          <!-- More rows -->
-        </tbody>
-      </table>
-    </div>
-
-    <script>
-      document.addEventListener('DOMContentLoaded', function() {
-        new ResizableTable('#myResizableTable');
-        // The plugin will attempt to set 'overflow-x: auto;' on 'div.table-wrapper'
-        // if its current overflow-x is 'visible', 'initial', or 'unset'.
-      });
-    </script>
-    ```
-    In this example, `ResizableTable.js` will attempt to apply `overflow-x: auto;` to the `div` with class `table-wrapper`. If the sum of column widths in `myResizableTable` exceeds `600px`, the `div` should then display a horizontal scrollbar.
-
->>>>>>> 5cbfc2bf
+
 
 ---
 
@@ -206,18 +156,12 @@
     *   [x] Add/remove `options.tableClassResizing` to table during drag.
 - [~] 3. Rowspan and Colspan Handling
     - [x] Detect and log `rowspan`/`colspan` on header cells.
-<<<<<<< HEAD
+
     - [ ] Advanced handling logic (Not Implemented)
 - [x] 4. Performance Optimization
     - [x] Use `requestAnimationFrame` for drag updates.
     - [ ] Optional throttling via user-defined `updateInterval` (Not Implemented)
     - [ ] Defer DOM writes via `requestIdleCallback` (Not Implemented)
-=======
-    - [x] Advanced handling logic for colspan. Rowspan detection continues to log warnings.
-- [x] 4. Performance Optimization
-    - [x] Optional throttling via user-defined `updateInterval`.
-    - [x] Defer DOM writes via `requestIdleCallback` (experimental).
->>>>>>> 5cbfc2bf
 
 ### PHASE 3: Collapsible Columns
 - [x] 1. Collapse Toggle Setup (`_createCollapseToggles()`, `_onCollapseToggle`)
